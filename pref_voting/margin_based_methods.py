'''
    File: margin_based_methods.py
    Author: Eric Pacuit (epacuit@umd.edu)
    Date: January 10, 2022
    Update: July 31, 2022
    
    Implementations of voting methods that work on both profiles and margin graphs.
'''

from pref_voting.voting_method import  *
from pref_voting.helper import get_mg
import math
from itertools import product, permutations, combinations, chain

import networkx as nx
import matplotlib.pyplot as plt


@vm(name = "Minimax")
def minimax(edata, curr_cands = None, strength_function = None):   
    """
    The Minimax winners are the candidates with the smallest maximum pairwise defeat.  That is, for each candidate :math:`a` find the biggest margin of a candidate :math:`b` over :math:`a`, then elect the candidate(s) with the smallest such loss. Also known as the Simpson-Kramer Rule.
    
    Args:
        edata (Profile, ProfileWithTies, MarginGraph): Any election data that has a `margin` method. 
        curr_cands (List[int], optional): If set, then find the winners for the profile restricted to the candidates in ``curr_cands``

    Returns: 
        A sorted list of candidates

    .. seealso::

        :meth:`pref_voting.margin_based_methods.minimax_scores`

    :Example: 

    .. plot::  margin_graphs_examples/mg_ex_minimax.py
        :context: reset  
        :include-source: True


    .. code-block:: 

        from pref_voting.margin_based_methods import minimax

        minimax.display(prof)


    .. exec_code:: 
        :hide_code:

        from pref_voting.profiles import Profile
        from pref_voting.margin_based_methods import minimax
        
        prof = Profile([[3, 0, 1, 2], [1, 3, 2, 0], [1, 3, 0, 2], [1, 2, 0, 3], [3, 2, 0, 1], [0, 2, 1, 3]], [1, 1, 1, 1, 2, 1])

        minimax.display(prof)

    """

    candidates = edata.candidates if curr_cands is None else curr_cands    
    strength_function = edata.margin if strength_function is None else strength_function

    scores = {c: max([strength_function(_c, c) for _c in edata.dominators(c)]) if len(edata.dominators(c)) > 0 else 0 
              for c in candidates}
    min_score = min(scores.values())
    return sorted([c for c in candidates if scores[c] == min_score])

def minimax_scores(edata, curr_cands = None, score_method="margins"):
    """Return the minimax scores for each candidate, where the minimax score for :math:`c` is -1 * the maximum pairwise majority loss. 

    Args:
        edata (Profile, ProfileWithTies, MarginGraph): Any election data that has a `margin` method. 
        curr_cands (List[int], optional): If set, then find the winners for the profile restricted to the candidates in ``curr_cands``
        score_method (str, optional): Options include "margins" (the default), "winning" assigns to each candidate :math:`c` the maximum support of a candidate majority preferred to :math:`c`,  and "pairwise_opposition" assigns to each candidate :math:`c` the maximum support of any candidate over :math:`c`.   These scores only lead to different results on non-linear profiles. 

    Returns: 
        A dictionary associating each candidate with its minimax score.

    .. seealso::

        :meth:`pref_voting.margin_based_methods.minimax`

    :Example: 

    .. plot::  margin_graphs_examples/mg_ex_minimax.py
        :context: reset  
        :include-source: True


    .. code-block:: 

        from pref_voting.margin_based_methods import minimax_scores, minimax

        minimax.display(prof)
        print(minimax_scores(prof))


    .. exec_code:: 
        :hide_code:

        from pref_voting.profiles import Profile
        from pref_voting.margin_based_methods import minimax, minimax_scores
        
        prof = Profile([[3, 0, 1, 2], [1, 3, 2, 0], [1, 3, 0, 2], [1, 2, 0, 3], [3, 2, 0, 1], [0, 2, 1, 3]], [1, 1, 1, 1, 2, 1])

        minimax.display(prof)
        print(minimax_scores(prof))

    """
    
    candidates = edata.candidates if curr_cands is None else curr_cands

    if len(candidates) == 1:
        return {c: 0 for c in candidates}
    
    # there are different scoring functions that can be used to measure the worse loss for each 
    # candidate. These all produce the same set of winners when voters submit linear orders. 
    score_functions = {
        "winning": lambda cs, c: max([edata.support(_c,c) for _c in cs]) if len(cs) > 0 else 0,
        "margins": lambda cs, c: max([edata.margin(_c,c) for _c in cs]) if len(cs) > 0 else 0,
        "pairwise_opposition": lambda cs, c: max([edata.support(_c,c) for _c in cs])
    } 
    
    cands = {
        "winning": lambda c: edata.dominators(c, curr_cands = curr_cands),
        "margins": lambda c: edata.dominators(c, curr_cands = curr_cands),
        "pairwise_opposition": lambda c: [_c for _c in candidates if _c != c]
    } 

    return {c: -1 * score_functions[score_method](cands[score_method](c), c) for c in candidates}


def maximal_elements(g): 
    """return the nodes in g with no incoming arrows."""
    return [n for n in g.nodes if g.in_degree(n) == 0]


@vm(name="Beat Path")
def beat_path(edata, curr_cands = None, strength_function = None):   
    """For candidates :math:`a` and :math:`b`, a **path** from :math:`a` to :math:`b` is a sequence 
    :math:`x_1, \ldots, x_n` of distinct candidates  with  :math:`x_1=a` and :math:`x_n=b` such that 
    for :math:`1\leq k\leq n-1`, :math:`x_k` is majority preferred to :math:`x_{k+1}`.  The **strength of a path**
    is the minimal margin along that path.  Say that :math:`a` defeats :math:`b` according to Beat Path if the the strength of the strongest path from :math:`a` to :math:`b` is greater than the strength of the strongest path from :math:`b` to :math:`a`. Then, the candidates that are undefeated according to Beat Path are the winners.  Also known as the Schulze Rule. 

    Args:
        edata (Profile, ProfileWithTies, MarginGraph): Any election data that has a `margin` method. 
        curr_cands (List[int], optional): If set, then find the winners for the profile restricted to the candidates in ``curr_cands``
        strength_function (function, optional): The strength function to be used to calculate the strength of a path.   The default is the margin method of ``edata``.   This only matters when the ballots are not linear orders. 

    Returns: 
        A sorted list of candidates. 

    .. seealso::

        :meth:`pref_voting.margin_based_methods.beat_path_faster`, :meth:`pref_voting.margin_based_methods.beat_path_defeat`


    :Example: 

    .. plot::  margin_graphs_examples/mg_ex_bp_rp.py
        :context: reset  
        :include-source: True


    .. code-block:: 

        from pref_voting.margin_based_methods import beat_path

        beat_path.display(mg)


    .. exec_code:: 
        :hide_code:

        from pref_voting.weighted_majority_graphs import MarginGraph
        from pref_voting.margin_based_methods import beat_path
        
        mg = MarginGraph([0, 1, 2, 3], [(0, 2, 3), (1, 0, 5), (2, 1, 5), (2, 3, 1), (3, 0, 3), (3, 1, 1)])
        
        beat_path.display(mg)


    """

    candidates = edata.candidates if curr_cands is None else curr_cands    
    strength_function = edata.margin if strength_function is None else strength_function
    
    mg = get_mg(edata, curr_cands = curr_cands)
    
    beat_paths_weights = {c: {c2:0 for c2 in candidates if c2 != c} for c in candidates}
    for c in candidates: 
        for other_c in beat_paths_weights[c].keys():
            all_paths =  list(nx.all_simple_paths(mg, c, other_c))
            if len(all_paths) > 0:
                beat_paths_weights[c][other_c] = max([min([strength_function(p[i], p[i+1]) 
                for i in range(0,len(p)-1)]) 
                for p in all_paths])
    
    winners = list()
    for c in candidates: 
        if all([beat_paths_weights[c][c2] >= beat_paths_weights[c2][c] for c2 in candidates  if c2 != c]):
            winners.append(c)
    return sorted(list(winners))


@vm(name="Beat Path")
def beat_path_faster(edata, curr_cands = None, strength_function = None):   
    """An implementation of Beat Path using a variation of the Floyd Warshall-Algorithm
    See https://en.wikipedia.org/wiki/Schulze_method#Implementation)
 
    Args:
        edata (Profile, ProfileWithTies, MarginGraph): Any election data that has a `margin` method. 
        curr_cands (List[int], optional): If set, then find the winners for the profile restricted to the candidates in ``curr_cands``
        strength_function (function, optional): The strength function to be used to calculate the strength of a path.   The default is the margin method of ``edata``.   This only matters when the ballots are not linear orders. 

    Returns: 
        A sorted list of candidates. 

    .. seealso::

        :meth:`pref_voting.margin_based_methods.beat_path`, :meth:`pref_voting.margin_based_methods.beat_path_defeat`


    :Example: 

    .. plot::  margin_graphs_examples/mg_ex_bp_rp.py
        :context: reset  
        :include-source: True


    .. code-block:: 

        from pref_voting.margin_based_methods import beat_path_faster

        beat_path.display(mg)
        beat_path_faster.display(mg)


    .. exec_code:: 
        :hide_code:

        from pref_voting.weighted_majority_graphs import MarginGraph
        from pref_voting.margin_based_methods import beat_path, beat_path_faster
        
        mg = MarginGraph([0, 1, 2, 3], [(0, 2, 3), (1, 0, 5), (2, 1, 5), (2, 3, 1), (3, 0, 3), (3, 1, 1)])

        beat_path.display(mg)
        beat_path_faster.display(mg)

    """

    candidates = edata.candidates if curr_cands is None else curr_cands    
    strength_function = edata.margin if strength_function is None else strength_function
        
    s_matrix = [[-np.inf for _ in candidates] for _ in candidates]
    for c1_idx, c1 in enumerate(candidates):
        for c2_idx, c2 in enumerate(candidates):
            if (edata.majority_prefers(c1, c2) or c1 == c2):
                s_matrix[c1_idx][c2_idx] = strength_function(c1, c2) 
    strength = list(map(lambda i : list(map(lambda j : j , i)) , s_matrix))
    for i_idx, i in enumerate(candidates):         
        for j_idx, j in enumerate(candidates): 
            if i!= j:
                for k_idx, k in enumerate(candidates): 
                    if i!= k and j != k:
                        strength[j_idx][k_idx] = max(strength[j_idx][k_idx], min(strength[j_idx][i_idx],strength[i_idx][k_idx]))
    winners = {i:True for i in candidates}
    for i_idx, i in enumerate(candidates): 
        for j_idx, j in enumerate(candidates):
            if i!=j:
                if strength[j_idx][i_idx] > strength[i_idx][j_idx]:
                    winners[i] = False
    return sorted([c for c in candidates if winners[c]])

def beat_path_defeat(edata, curr_cands = None, strength_function = None):   
    """Returns the defeat relation for Beat Path. 
    
    Args:
        edata (Profile, ProfileWithTies, MarginGraph): Any election data that has a `margin` method. 
        curr_cands (List[int], optional): If set, then find the winners for the profile restricted to the candidates in ``curr_cands``
        strength_function (function, optional): The strength function to be used to calculate the strength of a path.   The default is the margin method of ``edata``.   This only matters when the ballots are not linear orders. 

    Returns: 
        A networkx DiGraph representing the Beat Path defeat relation. 

    .. seealso::

        :meth:`pref_voting.margin_based_methods.beat_path`, :meth:`pref_voting.margin_based_methods.beat_path_faster`

    :Example: 

    .. plot::  margin_graphs_examples/mg_ex_bp_defeat.py
        :context: reset  
        :include-source: True

    """

    defeat = nx.DiGraph()
    
    candidates = edata.candidates if curr_cands is None else curr_cands    
    strength_function = edata.margin if strength_function is None else strength_function
    
    mg = get_mg(edata, curr_cands = curr_cands)
    
    beat_paths_weights = {c: {c2:0 for c2 in candidates if c2 != c} for c in candidates}
    for c in candidates: 
        for other_c in beat_paths_weights[c].keys():
            all_paths = list(nx.all_simple_paths(mg, c, other_c))
            if len(all_paths) > 0:
                beat_paths_weights[c][other_c] = max([min([strength_function(p[i], p[i+1]) for i in range(0,len(p)-1)]) for p in all_paths])
        
    defeat.add_nodes_from(candidates)
    edges = list()
    for c1 in candidates: 
        for c2 in candidates: 
            if c1 != c2: 
                if beat_paths_weights[c1][c2] > beat_paths_weights[c2][c1]: 
                    edges.append((c1, c2))

    defeat.add_edges_from(edges)
    return defeat
    
@vm(name="Split Cycle")
def split_cycle(edata, curr_cands = None, strength_function = None):
    """A **majority cycle** is a sequence :math:`x_1, \ldots ,x_n` of distinct candidates with :math:`x_1=x_n` such that for :math:`1 \leq k \leq n-1`,  :math:`x_k` is majority preferred to :math:`x_{k+1}`.  The Split Cycle winners are determined as follows:  
    
    1. In each cycle, identify the head-to-head win(s) with the smallest margin of victory in that cycle.
    2. After completing step 1 for all cycles, discard the identified wins. All remaining wins count as defeats of the losing candidates.

    The candidates that are undefeated are the Split Cycle winners. 

    See https://github.com/epacuit/splitcycle and the paper https://arxiv.org/abs/2004.02350 for more information. 

    Args:
        edata (Profile, ProfileWithTies, MarginGraph): Any election data that has a `margin` method. 
        curr_cands (List[int], optional): If set, then find the winners for the profile restricted to the candidates in ``curr_cands``
        strength_function (function, optional): The strength function to be used to calculate the strength of a path.   The default is the margin method of ``edata``.   This only matters when the ballots are not linear orders. 

    Returns: 
        A sorted list of candidates. 

    .. seealso::

        :meth:`pref_voting.margin_based_methods.split_cycle_faster`, :meth:`pref_voting.margin_based_methods.split_cycle_defeat`


    :Example: 

    .. plot::  margin_graphs_examples/mg_ex_bp_rp.py
        :context: reset  
        :include-source: True


    .. code-block:: 

        from pref_voting.margin_based_methods import split_cycle

        split_cycle.display(mg)


    .. exec_code:: 
        :hide_code:

        from pref_voting.weighted_majority_graphs import MarginGraph
        from pref_voting.margin_based_methods import split_cycle
        
        mg = MarginGraph([0, 1, 2, 3], [(0, 2, 3), (1, 0, 5), (2, 1, 5), (2, 3, 1), (3, 0, 3), (3, 1, 1)])
        
        split_cycle.display(mg)


    """

    candidates = edata.candidates if curr_cands is None else curr_cands    
    strength_function = edata.margin if strength_function is None else strength_function 
    
    # create the majority graph
    mg = get_mg(edata, curr_cands = curr_cands) 
    
    # find the cycle number for each candidate
    cycle_number = {cs:0 for cs in permutations(candidates,2)}
    for cycle in nx.simple_cycles(mg): # for each cycle in the margin graph
        
        # get all the margins (i.e., the weights) of the edges in the cycle
        strengths = list() 
        for idx,c1 in enumerate(cycle): 
            next_idx = idx + 1 if (idx + 1) < len(cycle) else 0
            c2 = cycle[next_idx]
            strengths.append(strength_function(c1, c2))
            
        split_number = min(strengths) # the split number of the cycle is the minimal margin
        
        for c1,c2 in cycle_number.keys():
            c1_index = cycle.index(c1) if c1 in cycle else -1
            c2_index = cycle.index(c2) if c2 in cycle else -1

            # only need to check cycles with an edge from c1 to c2
            if (c1_index != -1 and c2_index != -1) and ((c2_index == c1_index + 1) or (c1_index == len(cycle)-1 and c2_index == 0)):
                cycle_number[(c1,c2)] = split_number if split_number > cycle_number[(c1,c2)] else cycle_number[(c1,c2)]        
    
    # construct the defeat relation, where a defeats b if margin(a,b) > cycle_number(a,b) (see Lemma 3.13)
    defeat = nx.DiGraph()
    defeat.add_nodes_from(candidates)
    defeat.add_edges_from([(c1,c2)  
           for c1 in candidates 
           for c2 in candidates if c1 != c2 if edata.majority_prefers(c1, c2) and strength_function(c1,c2) > cycle_number[(c1,c2)]])
   
    # the winners are candidates not defeated by any other candidate
    winners = maximal_elements(defeat)
    
    return sorted(list(set(winners)))


@vm(name="Split Cycle")
def split_cycle_faster(edata, curr_cands = None, strength_function = None):   
    """An implementation of Split Cycle based on the Floyd-Warshall Algorithm. 

    See https://github.com/epacuit/splitcycle and the paper https://arxiv.org/abs/2004.02350 for more information. 

    Args:
        edata (Profile, ProfileWithTies, MarginGraph): Any election data that has a `margin` method. 
        curr_cands (List[int], optional): If set, then find the winners for the profile restricted to the candidates in ``curr_cands``
        strength_function (function, optional): The strength function to be used to calculate the strength of a path.   The default is the margin method of ``edata``.   This only matters when the ballots are not linear orders. 

    Returns: 
        A sorted list of candidates. 

    .. seealso::

        :meth:`pref_voting.margin_based_methods.split_cycle`, :meth:`pref_voting.margin_based_methods.split_cycle_defeat`


    :Example: 

    .. plot::  margin_graphs_examples/mg_ex_bp_rp.py
        :context: reset  
        :include-source: True


    .. code-block:: 

        from pref_voting.margin_based_methods import split_cycle, split_cycle_faster

        split_cycle.display(mg)
        split_cycle_faster.display(mg)


    .. exec_code:: 
        :hide_code:

        from pref_voting.weighted_majority_graphs import MarginGraph
        from pref_voting.margin_based_methods import split_cycle, split_cycle_faster
        
        mg = MarginGraph([0, 1, 2, 3], [(0, 2, 3), (1, 0, 5), (2, 1, 5), (2, 3, 1), (3, 0, 3), (3, 1, 1)])
        
        split_cycle.display(mg)
        split_cycle_faster.display(mg)


    """

    candidates = edata.candidates if curr_cands is None else curr_cands    
    strength_function = edata.margin if strength_function is None else strength_function 
 
    weak_condorcet_winners = {c:True for c in candidates}
    s_matrix = [[-np.inf for _ in candidates] for _ in candidates]
    
    # initialize the s_matrix
    for c1_idx, c1 in enumerate(candidates):
        for c2_idx, c2 in enumerate(candidates):
            if (edata.majority_prefers(c1, c2) or c1 == c2):
                s_matrix[c1_idx][c2_idx] = strength_function(c1, c2) 
                weak_condorcet_winners[c2] = weak_condorcet_winners[c2] and (c1 == c2) # Weak Condorcet winners are Split Cycle winners
    
    strength = list(map(lambda i : list(map(lambda j : j , i)) , s_matrix))
    for i_idx, i in enumerate(candidates): 
        for j_idx, j in enumerate(candidates):
            if i!= j:
                if not weak_condorcet_winners[j]: # weak Condorcet winners are Split Cycle winners
                    for k_idx, k in enumerate(candidates): 
                        if i != k and j != k:
                            strength[j_idx][k_idx] = max(strength[j_idx][k_idx], min(strength[j_idx][i_idx],strength[i_idx][k_idx]))
    winners = {i:True for i in candidates}
    for i_idx, i in enumerate(candidates):
        for j_idx, j in enumerate(candidates):
            if i != j:
                if s_matrix[j_idx][i_idx] > strength[i_idx][j_idx]: # the main difference with Beat Path
                    winners[i] = False
    return sorted([c for c in candidates if winners[c]])


def split_cycle_defeat(edata, curr_cands = None):
    """
    Returns the Split Cycle defeat relation. 

    See https://arxiv.org/abs/2008.08451 for an extended discussion of this notion of defeat in an election. 

    Args:
        edata (Profile, ProfileWithTies, MarginGraph): Any election data that has a `margin` method. 
        curr_cands (List[int], optional): If set, then find the winners for the profile restricted to the candidates in ``curr_cands``
        strength_function (function, optional): The strength function to be used to calculate the strength of a path.   The default is the margin method of ``edata``.   This only matters when the ballots are not linear orders. 

    Returns: 
        A networkx DiGraph representing the Beat Path defeat relation. 

    .. seealso::

        :meth:`pref_voting.margin_based_methods.split_cycle`, :meth:`pref_voting.margin_based_methods.split_cycle_faster`

    :Example: 

    .. plot::  margin_graphs_examples/mg_ex_sc_defeat.py
        :context: reset  
        :include-source: True

    """
    
    candidates = edata.candidates if curr_cands is None else curr_cands
    
    # create the margin graph
    mg = get_mg(edata, curr_cands = curr_cands)
    
    # find the cycle number for each candidate
    cycle_number = {cs:0 for cs in permutations(candidates,2)}
    for cycle in nx.simple_cycles(mg): # for each cycle in the margin graph

        # get all the margins (i.e., the weights) of the edges in the cycle
        margins = list() 
        for idx,c1 in enumerate(cycle): 
            next_idx = idx + 1 if (idx + 1) < len(cycle) else 0
            c2 = cycle[next_idx]
            margins.append(edata.margin(c1, c2))
            
        split_number = min(margins) # the split number of the cycle is the minimal margin
        for c1,c2 in cycle_number.keys():
            c1_index = cycle.index(c1) if c1 in cycle else -1
            c2_index = cycle.index(c2) if c2 in cycle else -1

            # only need to check cycles with an edge from c1 to c2
            if (c1_index != -1 and c2_index != -1) and ((c2_index == c1_index + 1) or (c1_index == len(cycle)-1 and c2_index == 0)):
                cycle_number[(c1,c2)] = split_number if split_number > cycle_number[(c1,c2)] else cycle_number[(c1,c2)]        

    # construct the defeat relation, where a defeats b if margin(a,b) > cycle_number(a,b) (see Lemma 3.13)
    defeat = nx.DiGraph()
    defeat.add_nodes_from(candidates)
    defeat.add_weighted_edges_from([(c1,c2, edata.margin(c1, c2))  
           for c1 in candidates 
           for c2 in candidates if c1 != c2 if edata.margin(c1,c2) > cycle_number[(c1,c2)]])

    return defeat



# flatten a 2d list - turn a 2d list into a single list of items
flatten = lambda l: [item for sublist in l for item in sublist]

def does_create_cycle(g, edge):
    '''return True if adding the edge to g create a cycle.
    it is assumed that edge is already in g'''
    source = edge[0]
    target = edge[1]
    for n in g.predecessors(source):
        if nx.has_path(g, target, n): 
            return True
    return False

@vm(name="Ranked Pairs")
def ranked_pairs(edata, curr_cands = None, strength_function = None):   
    """
    Order the edges in the margin graph from largest to smallest and lock them in in that order, skipping edges that create a cycle.  If there are ties in the margins, break the ties using a tie-breaking rule: a linear ordering over the edges.   A candidate is a Ranked Pairs winner if it wins according to some tie-breaking rule. Also known as Tideman's Rule.

    .. warning:: 
        This method can take a very long time to find winners. 
        
    Args:
        edata (Profile, ProfileWithTies, MarginGraph): Any election data that has a `margin` method. 
        curr_cands (List[int], optional): If set, then find the winners for the profile restricted to the candidates in ``curr_cands``
        strength_function (function, optional): The strength function to be used to calculate the strength of a path.   The default is the margin method of ``edata``.   This only matters when the ballots are not linear orders. 

    Returns: 
        A sorted list of candidates. 

    .. seealso::

        :meth:`pref_voting.margin_based_methods.ranked_pairs_with_test`, :meth:`pref_voting.margin_based_methods.ranked_pairs_zt`, :meth:`pref_voting.margin_based_methods.ranked_pairs_defeats`

    :Example: 

    .. plot::  margin_graphs_examples/mg_ex_bp_rp.py
        :context: reset  
        :include-source: True


    .. code-block:: 

        from pref_voting.margin_based_methods import ranked_pairs

        ranked_pairs.display(mg)


    .. exec_code:: 
        :hide_code:

        from pref_voting.weighted_majority_graphs import MarginGraph
        from pref_voting.margin_based_methods import ranked_pairs
        
        mg = MarginGraph([0, 1, 2, 3], [(0, 2, 3), (1, 0, 5), (2, 1, 5), (2, 3, 1), (3, 0, 3), (3, 1, 1)])
        
        ranked_pairs.display(mg)

    """
    candidates = edata.candidates if curr_cands is None else curr_cands    
    strength_function = edata.margin if strength_function is None else strength_function    

    cw = edata.condorcet_winner()
    # Ranked Pairs is Condorcet consistent, so simply return the Condorcet winner if exists
    if cw is not None: 
        winners = [cw]
    else:
        w_edges = [(c1, c2, strength_function(c1, c2)) for c1 in candidates for c2 in candidates 
                   if c1 != c2 and (edata.majority_prefers(c1, c2) or edata.is_tied(c1, c2))]
        winners = list()   
        if len(w_edges) > 0:          
            strengths = sorted(list(set([e[2] for e in w_edges])), reverse=True)
            sorted_edges = [[e for e in w_edges if e[2] == s] for s in strengths]
            tbs = product(*[permutations(edges) for edges in sorted_edges])
            for tb in tbs:
                edges = flatten(tb)
                rp_defeat = nx.DiGraph() 
                for e in edges: 
                    rp_defeat.add_edge(e[0], e[1], weight=e[2])
                    if does_create_cycle(rp_defeat, e):
                        rp_defeat.remove_edge(e[0], e[1])
                winners.append(maximal_elements(rp_defeat)[0])
        else: 
            winners = candidates
    return sorted(list(set(winners)))

@vm(name="Ranked Pairs")
def ranked_pairs_with_test(edata, curr_cands = None, strength_function = None):   
    """Find the Ranked Pairs winners, but include a test to determined if it will take too long to compute the Ranked Pairs winners. If the calculation of the winners will take too long, return None.

    .. important::
        This voting method that might return None rather than a list of candidates.  

    Args:
        edata (Profile, ProfileWithTies, MarginGraph): Any election data that has a `margin` method. 
        curr_cands (List[int], optional): If set, then find the winners for the profile restricted to the candidates in ``curr_cands``
        strength_function (function, optional): The strength function to be used to calculate the strength of a path.   The default is the margin method of ``edata``.   This only matters when the ballots are not linear orders. 

    Returns: 
        A sorted list of candidates. 

    .. seealso::

        :meth:`pref_voting.margin_based_methods.ranked_pairs_with_test`, :meth:`pref_voting.margin_based_methods.ranked_pairs_zt`, :meth:`pref_voting.margin_based_methods.ranked_pairs_defeats`

    :Example: 

    .. plot::  margin_graphs_examples/mg_ex_rp_with_test.py
        :context: reset  
        :include-source: True


    .. code-block:: 

        from pref_voting.margin_based_methods import ranked_pairs_with_test

        ranked_pairs_with_test.display(mg)


    .. exec_code:: 
        :hide_code:

        from pref_voting.weighted_majority_graphs import MarginGraph
        from pref_voting.margin_based_methods import ranked_pairs_with_test
        
        mg = MarginGraph([0, 1, 2, 3], [(1, 2, 2), (1, 3, 2), (2, 0, 2)])
        
        ranked_pairs_with_test.display(mg)


    """    
    candidates = edata.candidates if curr_cands is None else curr_cands    
    strength_function = edata.margin if strength_function is None else strength_function   

    cw = edata.condorcet_winner()
    # Ranked Pairs is Condorcet consistent, so simply return the Condorcet winner if exists
    if cw is not None: 
        winners = [cw]
    else:
        w_edges = [(c1, c2, strength_function(c1, c2)) for c1 in candidates for c2 in candidates 
                   if c1 != c2 and (edata.majority_prefers(c1, c2) or edata.is_tied(c1, c2))]
        winners = list()            
        strengths = sorted(list(set([e[2] for e in w_edges])), reverse=True)
        sorted_edges = [[e for e in w_edges if e[2] == s] for s in strengths]
        if np.prod([math.factorial(len(es)) for es in sorted_edges]) > 3000: 
            return None
        else: 
            tbs = product(*[permutations(edges) for edges in sorted_edges])
            for tb in tbs:
                edges = flatten(tb)
                rp_defeat = nx.DiGraph() 
                for e in edges: 
                    rp_defeat.add_edge(e[0], e[1], weight=e[2])
                    if does_create_cycle(rp_defeat, e):
                        rp_defeat.remove_edge(e[0], e[1])
                winners.append(maximal_elements(rp_defeat)[0])
    return sorted(list(set(winners)))

def ranked_pairs_defeats(edata, curr_cands = None, strength_function = None):   
    """
    Returns the Ranked Pairs defeat relations produced by the Ranked Pairs algorithm. 

    .. important::
        Unlike the other functions that return a single defeat relation, this returns a list of defeat relations. 
        
    Args:
        edata (Profile, ProfileWithTies, MarginGraph): Any election data that has a `margin` method. 
        curr_cands (List[int], optional): If set, then find the winners for the profile restricted to the candidates in ``curr_cands``
        strength_function (function, optional): The strength function to be used to calculate the strength of a path.   The default is the margin method of ``edata``.   This only matters when the ballots are not linear orders. 

    Returns: 
        A networkx DiGraph representing the Beat Path defeat relation. 

    .. seealso::

        :meth:`pref_voting.margin_based_methods.ranked_pairs`, :meth:`pref_voting.margin_based_methods.ranked_pairs_with_test`

    :Example: 

    .. plot::  margin_graphs_examples/mg_ex_rp_defeats.py
        :context: reset  
        :include-source: True

    .. exec_code::


        from pref_voting.weighted_majority_graphs import MarginGraph
        from pref_voting.margin_based_methods import ranked_pairs_defeats

        mg = MarginGraph([0, 1, 2, 3], [(0, 1, 10), (0, 2, 2), (1, 3, 4), (2, 1, 6), (2, 3, 8), (3, 0, 4)])
        rp_defeats = ranked_pairs_defeats(mg)

        for rpd in rp_defeats: 
            print(rpd.edges)

    """
    
    candidates = edata.candidates if curr_cands is None else curr_cands    
    strength_function = edata.margin if strength_function is None else strength_function    

    w_edges = [(c1, c2, strength_function(c1, c2)) for c1 in candidates for c2 in candidates if c1 != c2 and (edata.majority_prefers(c1, c2) or edata.is_tied(c1, c2))]
    winners = list()            
    strengths = sorted(list(set([e[2] for e in w_edges])), reverse=True)
    sorted_edges = [[e for e in w_edges if e[2] == s] for s in strengths]
    tbs = product(*[permutations(edges) for edges in sorted_edges])
    rp_defeats = list()
    for tb in tbs:
        edges = flatten(tb)
        rp_defeat = nx.DiGraph() 
        for e in edges: 
            rp_defeat.add_edge(e[0], e[1], weight=e[2])
            if does_create_cycle(rp_defeat, e):
                rp_defeat.remove_edge(e[0], e[1])
        rp_defeats.append(rp_defeat)
        winners.append(maximal_elements(rp_defeat)[0])
    return rp_defeats

def powerset(iterable):
    """
    Return the powerset of ``iterable``

    powerset([1,2,3]) --> () (1,) (2,) (3,) (1,2) (1,3) (2,3) (1,2,3)
    """
    s = list(iterable)
    return chain.from_iterable(combinations(s, r) for r in range(len(s)+1))


def is_stack(edata, cand_list, curr_cands=None): 
    """
    A **stack** is a linear order :math:`L` on the candidate such that for all candidates :math:`a` and :math:`b`, if :math:`aLb`, then there are distinct candidates :math:`x_1,\dots,x_n` with :math:`x_1=a` and :math:`x_n=b` such that :math:`x_i L x_{i+1}` and for all :math:`i\in \{1,\dots, n-1\}`, the margin of :math:`x_1` over :math:`x_{i+1}` is greater than or equal to the margin of :math:`b` over :math:`a`.

    This definition is due to Zavist and Tideman 1989, and is used as an alternative characterization of Ranked Pairs: :math:`a` is a Ranked Pairs winner if and only if :math:`a` is the maximum element of some stack. 

    Args:
        edata (Profile, ProfileWithTies, MarginGraph): Any election data that has a `margin` method. 
        cand_list (list): The list of candidates that may be a stack
        curr_cands (List[int], optional): If set, then find the winners for the profile restricted to the candidates in ``curr_cands``

    Returns: 
        True if ``cand_list`` is a stack and False otherwise

    :Example: 
    
    .. plot::  margin_graphs_examples/mg_ex_rp_stacks.py
        :context: reset  
        :include-source: True


    .. exec_code::
        
        from pref_voting.weighted_majority_graphs import MarginGraph
        from pref_voting.margin_based_methods import is_stack
        from itertools import permutations
        
        mg = MarginGraph([0, 1, 2], [(0, 1, 2), (1, 2, 4), (2, 0, 2)])
        
        for clist in permutations(mg.candidates): 
            print(f"{clist} {'is' if is_stack(mg, clist) else 'is not'} a stack")
            
    """
    
    candidates = curr_cands if curr_cands is not None else edata.candidates
    cand_pairs = [(a, b) if cand_list.index(a) < cand_list.index(b) else (b, a) for a, b in combinations(candidates, 2)]
        
    for a, b in cand_pairs:
        other_cands = [c for c in candidates if c != a and c != b]
        found_path = False
        
        sublist = cand_list[cand_list.index(a) + 1:cand_list.index(b)]
        
        for indices in powerset(range(len(sublist))): 
            
            path = [a] + [sublist[i] for i in sorted(indices)] + [b]
            margins = [edata.margin(xi, path[i + 1]) for i, xi in enumerate(path[0:-1])]
            if all([cand_list.index(xi) < cand_list.index(path[i+1]) for i, xi in enumerate(path[0:-1])]) and all([m >= edata.margin(b, a) for m in margins]): 
                found_path = True
                break
        if not found_path: 
            return False
    return True

@vm(name="Ranked Pairs")
def ranked_pairs_from_stacks(edata, curr_cands = None): 
    """Find the Ranked Pairs winners by iterating over all permutations of candidates (restricted to ``curr_cands`` if not None), and checking if the list is a stack. 

    Args:
        edata (Profile, ProfileWithTies, MarginGraph): Any election data that has a `margin` method. 
        curr_cands (List[int], optional): If set, then find the winners for the profile restricted to the candidates in ``curr_cands``

    Returns: 
        A sorted list of candidates. 

    .. seealso::

        :meth:`pref_voting.margin_based_methods.ranked_pairs`, :meth:`pref_voting.margin_based_methods.is_stack`

    :Example: 

    .. plot::  margin_graphs_examples/mg_ex_bp_rp.py
        :context: reset  
        :include-source: True


    .. code-block:: 

        from pref_voting.margin_based_methods import ranked_pairs, ranked_pairs_from_stacks

        ranked_pairs.display(mg)
        ranked_pairs_from_stacks.display(mg)


    .. exec_code:: 
        :hide_code:

        from pref_voting.weighted_majority_graphs import MarginGraph
        from pref_voting.margin_based_methods import ranked_pairs, ranked_pairs_from_stacks
        
        mg = MarginGraph([0, 1, 2, 3], [(0, 2, 3), (1, 0, 5), (2, 1, 5), (2, 3, 1), (3, 0, 3), (3, 1, 1)])

        ranked_pairs.display(mg)
        ranked_pairs_from_stacks.display(mg)

    """    

    candidates = curr_cands if curr_cands is not None else edata.candidates
    winners = list()
    for clist in permutations(candidates): 
        isstack = is_stack(edata, clist, curr_cands = curr_cands)
        if isstack: 
            winners.append(clist[0])
            
    return sorted(list(set(winners)))

@vm(name="Ranked Pairs T")
def ranked_pairs_tb(edata, curr_cands = None, tie_breaker = None, strength_function = None):   
    """
    Ranked Pairs with a fixed linear order on the candidates to break any ties in the margins.   
    Since the tie_breaker is a linear order, this method is resolute.   

    Args:
        edata (Profile, ProfileWithTies, MarginGraph): Any election data that has a `margin` method. 
        curr_cands (List[int], optional): If set, then find the winners for the profile restricted to the candidates in ``curr_cands``
        strength_function (function, optional): The strength function to be used to calculate the strength of a path.   The default is the margin method of ``edata``.   This only matters when the ballots are not linear orders. 

    Returns: 
        A sorted list of candidates. 

    .. seealso::

        :meth:`pref_voting.margin_based_methods.ranked_pairs`, :meth:`pref_voting.margin_based_methods.ranked_pairs_with_test`, :meth:`pref_voting.margin_based_methods.ranked_pairs_from_stacks`

    .. exec_code::

        from pref_voting.profiles import Profile
        from pref_voting.margin_based_methods import ranked_pairs_from_stacks, ranked_pairs_tb, ranked_pairs_zt

        prof = Profile([[2, 3, 1, 0], [0, 3, 1, 2], [1, 3, 2, 0], [2, 1, 3, 0]], [1, 1, 1, 1])

        prof.display()

        ranked_pairs_from_stacks.display(prof)
        ranked_pairs_tb.display(prof)
        ranked_pairs_tb.display(prof, tie_breaker = [3, 2, 1, 0])
        ranked_pairs_zt.display(prof)

    """

    candidates = edata.candidates if curr_cands is None else curr_cands    
    strength_function = edata.margin if strength_function is None else strength_function
    
    tb_ranking = tie_breaker if tie_breaker is not None else sorted(list(candidates))

    cw = edata.condorcet_winner()
    # Ranked Pairs is Condorcet consistent, so simply return the Condorcet winner if exists
    if cw is not None: 
        winners = [cw]
    else:
        w_edges = [(c1, c2, strength_function(c1, c2)) for c1 in candidates for c2 in candidates 
                   if edata.majority_prefers(c1, c2) or edata.is_tied(c1, c2)]
        winners = list()            
        strengths = sorted(list(set([e[2] for e in w_edges])), reverse=True)
        
        rp_defeat = nx.DiGraph() 
        for s in strengths: 
            edges = [e for e in w_edges if e[2] == s]
            
            # break ties using the lexicographic ordering on tuples given tb_ranking
            sorted_edges = sorted(edges, key = lambda e: (tb_ranking.index(e[0]), tb_ranking.index(e[1])), reverse=False)
            for e in sorted_edges: 
                rp_defeat.add_edge(e[0], e[1], weight=e[2])
                if does_create_cycle(rp_defeat, e):
                    rp_defeat.remove_edge(e[0], e[1])
        winners.append(maximal_elements(rp_defeat)[0])

    return sorted(list(set(winners)))


@vm(name="Ranked Pairs ZT")
def ranked_pairs_zt(profile, curr_cands = None, strength_function = None):   
    """Ranked pairs where a fixed voter breaks any ties in the margins.  It is always the voter in position 0 that breaks the ties.  Since voters have strict preferences, this method is resolute.  This is known as Ranked Pairs ZT, for Zavist Tideman.

    Args:
        edata (Profile): A profile of linear orders
        curr_cands (List[int], optional): If set, then find the winners for the profile restricted to the candidates in ``curr_cands``

    Returns: 
        A sorted list of candidates. 

    .. seealso::

        :meth:`pref_voting.margin_based_methods.ranked_pairs`, :meth:`pref_voting.margin_based_methods.ranked_pairs_with_test`, :meth:`pref_voting.margin_based_methods.ranked_pairs_from_stacks`

    .. exec_code::

        from pref_voting.profiles import Profile
        from pref_voting.margin_based_methods import ranked_pairs_from_stacks, ranked_pairs_tb, ranked_pairs_zt

        prof = Profile([[2, 3, 1, 0], [0, 3, 1, 2], [1, 3, 2, 0], [2, 1, 3, 0]], [1, 1, 1, 1])

        prof.display()

        ranked_pairs_from_stacks.display(prof)
        ranked_pairs_tb.display(prof)
        ranked_pairs_tb.display(prof, tie_breaker = [3, 2, 1, 0])
        ranked_pairs_zt.display(prof)

    
    """
    candidates = profile.candidates if curr_cands is None else curr_cands    
    
    # the tie-breaker is always the first voter. 
    tb_ranking = tuple([c for c in list(profile._rankings[0]) if c in candidates])
    
    return ranked_pairs_tb(profile, curr_cands = curr_cands, tie_breaker = tb_ranking, strength_function = strength_function)



@vm(name="River")
def river(edata, curr_cands = None, strength_function = None):   
    """
    Order the edges in the weak margin graph from largest to smallest and lock them in in that order, skipping edges that create a cycle *and edges in which there is already an edge pointing to the target*.  Break ties using a tie-breaking  linear ordering over the edges.  A candidate is a River winner if it wins according to some tie-breaking rule. See https://electowiki.org/wiki/River.

    Args:
        edata (Profile, ProfileWithTies, MarginGraph): Any election data that has a `margin` method. 
        curr_cands (List[int], optional): If set, then find the winners for the profile restricted to the candidates in ``curr_cands``
        strength_function (function, optional): The strength function to be used to calculate the strength of a path.   The default is the margin method of ``edata``.   This only matters when the ballots are not linear orders. 

    Returns: 
        A sorted list of candidates. 

    :Example: 

    .. exec_code:: 

        from pref_voting.weighted_majority_graphs import MarginGraph
        from pref_voting.margin_based_methods import river, ranked_pairs
        
        mg = MarginGraph([0, 1, 2, 3], [(0, 2, 2), (0, 3, 8), (1, 0, 12), (2, 3, 12), (3, 1, 6)])

        ranked_pairs.display(mg)
        river.display(mg)

    """
    candidates = edata.candidates if curr_cands is None else curr_cands    
    strength_function = edata.margin if strength_function is None else strength_function    

    cw = edata.condorcet_winner()
    # Ranked Pairs is Condorcet consistent, so simply return the Condorcet winner if exists
    if cw is not None: 
        winners = [cw]
    else:
        w_edges = [(c1, c2, strength_function(c1, c2)) for c1 in candidates for c2 in candidates 
                   if c1 != c2 and (edata.majority_prefers(c1, c2) or edata.is_tied(c1, c2))]
        winners = list()            
        strengths = sorted(list(set([e[2] for e in w_edges])), reverse=True)
        sorted_edges = [[e for e in w_edges if e[2] == s] for s in strengths]
        tbs = product(*[permutations(edges) for edges in sorted_edges])
        for tb in tbs:
            edges = flatten(tb)
            river_defeat = nx.DiGraph() 
            for e in edges: 
                if e[1] not in river_defeat.nodes or len(list(river_defeat.in_edges(e[1]))) == 0:
                    river_defeat.add_edge(e[0], e[1], weight=e[2])
                    if does_create_cycle(river_defeat, e):
                        river_defeat.remove_edge(e[0], e[1])
            winners.append(maximal_elements(river_defeat)[0])
    return sorted(list(set(winners)))


@vm(name="River")
def river_with_test(edata, curr_cands = None, strength_function = None):   
    """Find the River winners with a test to determined if it will take too long to compute the River winners. If the calculation of the winners will take too long, return None. 
        
    .. important::
        This voting method that might return None rather than a list of candidates.  

    Args:
        edata (Profile, ProfileWithTies, MarginGraph): Any election data that has a `margin` method. 
        curr_cands (List[int], optional): If set, then find the winners for the profile restricted to the candidates in ``curr_cands``
        strength_function (function, optional): The strength function to be used to calculate the strength of a path.   The default is the margin method of ``edata``.   This only matters when the ballots are not linear orders. 

    Returns: 
        A sorted list of candidates. 

    .. seealso::

        :meth:`pref_voting.margin_based_methods.ranked_pairs_with_test`, :meth:`pref_voting.margin_based_methods.river`


    """
    candidates = edata.candidates if curr_cands is None else curr_cands    
    strength_function = edata.margin if strength_function is None else strength_function    

    cw = edata.condorcet_winner()
    # Ranked Pairs is Condorcet consistent, so simply return the Condorcet winner if exists
    if cw is not None: 
        winners = [cw]
    else:
        w_edges = [(c1, c2, strength_function(c1, c2)) for c1 in candidates for c2 in candidates 
                   if c1 != c2 and (edata.majority_prefers(c1, c2) or edata.is_tied(c1, c2))]
        winners = list()            
        strengths = sorted(list(set([e[2] for e in w_edges])), reverse=True)
        sorted_edges = [[e for e in w_edges if e[2] == s] for s in strengths]
        if np.prod([math.factorial(len(es)) for es in sorted_edges]) > 3000: 
            return None
        else: 
            tbs = product(*[permutations(edges) for edges in sorted_edges])
            for tb in tbs:
                edges = flatten(tb)
                river_defeat = nx.DiGraph() 
                for e in edges: 
                    if e[1] not in river_defeat.nodes or len(list(river_defeat.in_edges(e[1]))) == 0:
                        river_defeat.add_edge(e[0], e[1], weight=e[2])
                        if does_create_cycle(river_defeat, e):
                            river_defeat.remove_edge(e[0], e[1])
                winners.append(maximal_elements(river_defeat)[0])
    return sorted(list(set(winners)))

# Simple Stable Voting 
def _simple_stable_voting(edata, 
                          curr_cands, 
                          strength_function,
                          mem_sv_winners, 
                          sorted_matches):
    '''
    Determine the Simple Stable Voting winners while keeping track 
    of the winners in any subprofiles checked during computation. 
    '''
    
    sv_winners = list()
        
    if len(curr_cands) == 1: 
        mem_sv_winners[tuple(curr_cands)] = curr_cands
        return curr_cands, mem_sv_winners
    
    margin_witnessing_win = -math.inf

    for a, b, s in sorted_matches:
        if s < margin_witnessing_win: 
            break
        if a not in sv_winners: 
            cands_minus_b = [c for c in curr_cands if c != b]
            cands_minus_b_key = tuple(sorted(cands_minus_b))
            if cands_minus_b_key not in mem_sv_winners.keys(): 
                ws, mem_sv_winners = _simple_stable_voting(edata, 
                                                           curr_cands = cands_minus_b,
                                                           strength_function = strength_function,
                                                           mem_sv_winners = mem_sv_winners, 
                                                           sorted_matches = [(a, c, s) for a, c, s in sorted_matches if c != b and a != b])
                mem_sv_winners[cands_minus_b_key] = ws
            else: 
                ws = mem_sv_winners[cands_minus_b_key]
            if a in ws:
                sv_winners.append(a)
                margin_witnessing_win = s

    return sv_winners, mem_sv_winners
    
@vm(name = "Simple Stable Voting")
def simple_stable_voting(edata, curr_cands = None, strength_function = None): 
    """Implementation of  Simple Stable Voting from https://arxiv.org/abs/2108.00542. 

    Simple Stable Voting is a recursive voting method defined as follows: 

    1.  If there is only one candidate in the profile, then that candidate is the winner. 
    2. Order the pairs :math:`(a,b)` of candidates from largest to smallest value of the margin of :math:`a` over :math:`b`, and declare as Simple Stable Voting winners the candidate(s) :math:`a` from the earliest pair(s) :math:`(a,b)` such that :math:`a` is a Simple Stable Voting winner in the election without :math:`b`. 

    Args:
        edata (Profile, ProfileWithTies, MarginGraph): Any election data that has a `margin` method. 
        curr_cands (List[int], optional): If set, then find the winners for the profile restricted to the candidates in ``curr_cands``
        strength_function (function, optional): The strength function to be used to calculate the strength of a path.   The default is the margin method of ``edata``.   This only matters when the ballots are not linear orders. 

    Returns: 
        A sorted list of candidates. 

    .. seealso::

        :meth:`pref_voting.margin_based_methods.simple_stable_voting_faster`, :meth:`pref_voting.margin_based_methods.stable_voting`


    :Example: 

    .. exec_code::

        from pref_voting.weighted_majority_graphs import MarginGraph
        from pref_voting.margin_based_methods import simple_stable_voting

        mg = MarginGraph([0, 1, 2, 3], [(0, 3, 8), (1, 0, 10), (2, 0, 4), (2, 1, 8), (3, 1, 8)])

        simple_stable_voting.display(mg)

    """
    
    curr_cands = edata.candidates if curr_cands is None else curr_cands
    strength_function = edata.margin if strength_function is None else strength_function  

    matches = [(a, b, strength_function(a, b)) for a in curr_cands for b in curr_cands if a != b]
    sorted_matches = sorted(matches, reverse=True, key=lambda m_w_weight: m_w_weight[2])
    
    return sorted(_simple_stable_voting(edata, 
                                        curr_cands = curr_cands, 
                                        strength_function = strength_function,
                                        mem_sv_winners = {}, 
<<<<<<< HEAD
                                        sorted_matches = sorted_matches)[0])
=======
                                        strength_function = strength_function, 
                                        sorted_matches = None)[0])
>>>>>>> dc73622d


@vm(name = "Simple Stable Voting")
def simple_stable_voting_faster(edata, curr_cands = None, strength_function = None): 
    """Simple Stable Voting is Condorcet consistent.   It is faster to skip executing the recursive algorithm when there is a Condorcet winnerFirst check if there is a Condorcet winner.  If so, return the Condorcet winner, otherwise find the Simple Stable Voting winner using _simple_stable_voting

    Args:
        edata (Profile, ProfileWithTies, MarginGraph): Any election data that has a `margin` method. 
        curr_cands (List[int], optional): If set, then find the winners for the profile restricted to the candidates in ``curr_cands``
        strength_function (function, optional): The strength function to be used to calculate the strength of a path.   The default is the margin method of ``edata``.   This only matters when the ballots are not linear orders. 

    Returns: 
        A sorted list of candidates. 

    .. seealso::

        :meth:`pref_voting.margin_based_methods.simple_stable_voting`, :meth:`pref_voting.margin_based_methods.stable_voting`


    :Example: 

    .. exec_code::

        from pref_voting.weighted_majority_graphs import MarginGraph
        from pref_voting.margin_based_methods import simple_stable_voting, simple_stable_voting_faster

        mg = MarginGraph([0, 1, 2, 3], [(0, 3, 8), (1, 0, 10), (2, 0, 4), (2, 1, 8), (3, 1, 8)])

        simple_stable_voting_faster.display(mg)
        simple_stable_voting.display(mg)

    """
    
    cw = edata.condorcet_winner(curr_cands = None)
    if cw is not None: 
        return [cw]
    else: 
        curr_cands = edata.candidates if curr_cands is None else curr_cands
        strength_function = edata.margin if strength_function is None else strength_function  

        matches = [(a, b, strength_function(a, b)) for a in curr_cands for b in curr_cands if a != b]
        sorted_matches = sorted(matches, reverse=True, key=lambda m_w_weight: m_w_weight[2])
    
        return sorted(_simple_stable_voting(edata, 
                                            curr_cands = curr_cands, 
                                            strength_function = strength_function,
                                            mem_sv_winners = {}, 
<<<<<<< HEAD
                                            sorted_matches = sorted_matches)[0])
=======
                                            strength_function = strength_function, 
                                            sorted_matches = None)[0])
>>>>>>> dc73622d

    
def _stable_voting(edata, 
                   curr_cands,
                   strength_function,
                   mem_sv_winners,
                   sorted_matches): 
    '''
    Determine the Stable Voting winners for the profile while keeping track of the winners in any subprofiles checked during computation. 
    '''
    
    sv_winners = list()
    
    undefeated_candidates = split_cycle_faster(edata, curr_cands = curr_cands)

    if len(curr_cands) == 1: 
        mem_sv_winners[tuple(curr_cands)] = curr_cands
        return curr_cands, mem_sv_winners
    
    margin_witnessing_win = -math.inf

    for a, b, s in sorted_matches:
        if s < margin_witnessing_win: 
            break
        if a in undefeated_candidates and a not in sv_winners: 
            cands_minus_b = [c for c in curr_cands if c != b]
            cands_minus_b_key = tuple(sorted(cands_minus_b))
            if cands_minus_b_key not in mem_sv_winners.keys(): 
                ws, mem_sv_winners = _stable_voting(edata,
                                                    curr_cands = cands_minus_b,
                                                    strength_function = strength_function,
                                                    mem_sv_winners = mem_sv_winners,
                                                    sorted_matches = [(a, c, s) for a, c, s in sorted_matches if c != b and a != b])
                mem_sv_winners[cands_minus_b_key] = ws
            else: 
                ws = mem_sv_winners[cands_minus_b_key]
            if a in ws:
                sv_winners.append(a)
                margin_witnessing_win = s
                
    return sv_winners, mem_sv_winners
        
@vm(name = "Stable Voting")
def stable_voting(edata, curr_cands = None, strength_function = None): 
    """Implementation of  Stable Voting from https://arxiv.org/abs/2108.00542. 

    Stable Voting is a recursive voting method defined as follows: 

    1.  If there is only one candidate in the profile, then that candidate is the winner. 
    2. Order the pairs :math:`(a,b)` of candidates from largest to smallest value of the margin of :math:`a` over :math:`b` such that :math:`a` is undefeated according to Split Cycle, and declare as Stable Voting winners the candidate(s) :math:`a` from the earliest pair(s) :math:`(a,b)` such that :math:`a` is a Simple Stable Voting winner in the election without :math:`b`. 

    Args:
        edata (Profile, ProfileWithTies, MarginGraph): Any election data that has a `margin` method. 
        curr_cands (List[int], optional): If set, then find the winners for the profile restricted to the candidates in ``curr_cands``
        strength_function (function, optional): The strength function to be used to calculate the strength of a path.   The default is the margin method of ``edata``.   This only matters when the ballots are not linear orders. 

    Returns: 
        A sorted list of candidates. 

    .. seealso::

        :meth:`pref_voting.margin_based_methods.simple_stable_faster`, :meth:`pref_voting.margin_based_methods.simple_stable_voting`


    :Example: 

    .. exec_code::

        from pref_voting.weighted_majority_graphs import MarginGraph
        from pref_voting.margin_based_methods import stable_voting

        mg = MarginGraph([0, 1, 2, 3], [(0, 3, 8), (1, 0, 10), (2, 0, 4), (2, 1, 8), (3, 1, 8)])

        stable_voting.display(mg)

    """

    curr_cands = edata.candidates if curr_cands is None else curr_cands
    strength_function = edata.margin if strength_function is None else strength_function  

    matches = [(a, b, strength_function(a, b)) for a in curr_cands for b in curr_cands if a != b]
    sorted_matches = sorted(matches, reverse=True, key=lambda m_w_weight: m_w_weight[2])

    return sorted(_stable_voting(edata, 
                                 curr_cands = curr_cands, 
                                 strength_function = strength_function,
                                 mem_sv_winners = {}, 
<<<<<<< HEAD
                                 sorted_matches = sorted_matches)[0])
=======
                                 strength_function = strength_function,
                                 sorted_matches= None)[0])
>>>>>>> dc73622d


@vm(name = "Stable Voting")
def stable_voting_faster(edata, curr_cands = None, strength_function = None): 
    """
    Stable Voting is Condorcet consistent.   It is faster to skip executing the recursive algorithm when there is a Condorcet winner.  

    Args:
        edata (Profile, ProfileWithTies, MarginGraph): Any election data that has a `margin` method. 
        curr_cands (List[int], optional): If set, then find the winners for the profile restricted to the candidates in ``curr_cands``
        strength_function (function, optional): The strength function to be used to calculate the strength of a path.   The default is the margin method of ``edata``.   This only matters when the ballots are not linear orders. 

    Returns: 
        A sorted list of candidates. 

    .. seealso::

        :meth:`pref_voting.margin_based_methods.simple_stable_voting`, :meth:`pref_voting.margin_based_methods.stable_voting`


    :Example: 

    .. exec_code::

        from pref_voting.weighted_majority_graphs import MarginGraph
        from pref_voting.margin_based_methods import stable_voting, stable_voting_faster

        mg = MarginGraph([0, 1, 2, 3], [(0, 3, 8), (1, 0, 10), (2, 0, 4), (2, 1, 8), (3, 1, 8)])

        stable_voting_faster.display(mg)
        stable_voting.display(mg)


    """
    cw = edata.condorcet_winner(curr_cands = curr_cands)
    if cw is not None: 
        return [cw]
    else: 
        curr_cands = edata.candidates if curr_cands is None else curr_cands
        strength_function = edata.margin if strength_function is None else strength_function  

        matches = [(a, b, strength_function(a, b)) for a in curr_cands for b in curr_cands if a != b]
        sorted_matches = sorted(matches, reverse=True, key=lambda m_w_weight: m_w_weight[2])

        return sorted(_stable_voting(edata, 
<<<<<<< HEAD
                                    curr_cands = curr_cands, 
                                    strength_function = strength_function,
                                    mem_sv_winners = {}, 
                                    sorted_matches = sorted_matches)[0])
=======
                                     curr_cands = curr_cands, 
                                     mem_sv_winners = {}, 
                                     strength_function = strength_function, 
                                     sorted_matches = None)[0]) 
>>>>>>> dc73622d



mg_vms = [
    minimax, 
    split_cycle,
    split_cycle_faster,
    beat_path,
    beat_path_faster,
    #ranked_pairs,
    #ranked_pairs_with_test,
    ranked_pairs_zt,
    ranked_pairs_tb,
    #river,
    #river_with_test, 
    simple_stable_voting,
    simple_stable_voting_faster,
    stable_voting,
    stable_voting_faster,
]


mg_vms_all = [
    minimax, 
    split_cycle,
    split_cycle_faster,
    beat_path,
    beat_path_faster,
    ranked_pairs,
    ranked_pairs_with_test,
    ranked_pairs_zt,
    ranked_pairs_tb,
    river,
    river_with_test, 
    simple_stable_voting,
    simple_stable_voting_faster,
    stable_voting,
    stable_voting_faster,
]<|MERGE_RESOLUTION|>--- conflicted
+++ resolved
@@ -1174,13 +1174,7 @@
                                         curr_cands = curr_cands, 
                                         strength_function = strength_function,
                                         mem_sv_winners = {}, 
-<<<<<<< HEAD
                                         sorted_matches = sorted_matches)[0])
-=======
-                                        strength_function = strength_function, 
-                                        sorted_matches = None)[0])
->>>>>>> dc73622d
-
 
 @vm(name = "Simple Stable Voting")
 def simple_stable_voting_faster(edata, curr_cands = None, strength_function = None): 
@@ -1227,12 +1221,7 @@
                                             curr_cands = curr_cands, 
                                             strength_function = strength_function,
                                             mem_sv_winners = {}, 
-<<<<<<< HEAD
                                             sorted_matches = sorted_matches)[0])
-=======
-                                            strength_function = strength_function, 
-                                            sorted_matches = None)[0])
->>>>>>> dc73622d
 
     
 def _stable_voting(edata, 
@@ -1320,13 +1309,7 @@
                                  curr_cands = curr_cands, 
                                  strength_function = strength_function,
                                  mem_sv_winners = {}, 
-<<<<<<< HEAD
                                  sorted_matches = sorted_matches)[0])
-=======
-                                 strength_function = strength_function,
-                                 sorted_matches= None)[0])
->>>>>>> dc73622d
-
 
 @vm(name = "Stable Voting")
 def stable_voting_faster(edata, curr_cands = None, strength_function = None): 
@@ -1371,18 +1354,10 @@
         sorted_matches = sorted(matches, reverse=True, key=lambda m_w_weight: m_w_weight[2])
 
         return sorted(_stable_voting(edata, 
-<<<<<<< HEAD
                                     curr_cands = curr_cands, 
                                     strength_function = strength_function,
                                     mem_sv_winners = {}, 
                                     sorted_matches = sorted_matches)[0])
-=======
-                                     curr_cands = curr_cands, 
-                                     mem_sv_winners = {}, 
-                                     strength_function = strength_function, 
-                                     sorted_matches = None)[0]) 
->>>>>>> dc73622d
-
 
 
 mg_vms = [
